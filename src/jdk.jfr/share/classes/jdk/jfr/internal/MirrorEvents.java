/*
 * Copyright (c) 2016, 2023, Oracle and/or its affiliates. All rights reserved.
 * DO NOT ALTER OR REMOVE COPYRIGHT NOTICES OR THIS FILE HEADER.
 *
 * This code is free software; you can redistribute it and/or modify it
 * under the terms of the GNU General Public License version 2 only, as
 * published by the Free Software Foundation.  Oracle designates this
 * particular file as subject to the "Classpath" exception as provided
 * by Oracle in the LICENSE file that accompanied this code.
 *
 * This code is distributed in the hope that it will be useful, but WITHOUT
 * ANY WARRANTY; without even the implied warranty of MERCHANTABILITY or
 * FITNESS FOR A PARTICULAR PURPOSE.  See the GNU General Public License
 * version 2 for more details (a copy is included in the LICENSE file that
 * accompanied this code).
 *
 * You should have received a copy of the GNU General Public License version
 * 2 along with this work; if not, write to the Free Software Foundation,
 * Inc., 51 Franklin St, Fifth Floor, Boston, MA 02110-1301 USA.
 *
 * Please contact Oracle, 500 Oracle Parkway, Redwood Shores, CA 94065 USA
 * or visit www.oracle.com if you need additional information or have any
 * questions.
 */
package jdk.jfr.internal;

import java.util.HashMap;
import java.util.Map;

import jdk.jfr.Event;
import jdk.jfr.events.DeserializationEvent;
import jdk.jfr.events.ErrorThrownEvent;
import jdk.jfr.events.ExceptionStatisticsEvent;
import jdk.jfr.events.ExceptionThrownEvent;
import jdk.jfr.events.ProcessStartEvent;
import jdk.jfr.events.SecurityPropertyModificationEvent;
import jdk.jfr.events.SecurityProviderServiceEvent;
<<<<<<< HEAD
import jdk.jfr.events.SelectorSelectEvent;
=======
import jdk.jfr.events.SerializationMisdeclarationEvent;
>>>>>>> 36246c97
import jdk.jfr.events.SocketReadEvent;
import jdk.jfr.events.SocketWriteEvent;
import jdk.jfr.events.TLSHandshakeEvent;
import jdk.jfr.events.ThreadSleepEvent;
import jdk.jfr.events.VirtualThreadEndEvent;
import jdk.jfr.events.VirtualThreadPinnedEvent;
import jdk.jfr.events.VirtualThreadStartEvent;
import jdk.jfr.events.VirtualThreadSubmitFailedEvent;
import jdk.jfr.events.X509CertificateEvent;
import jdk.jfr.events.X509ValidationEvent;

public final class MirrorEvents {
    private static final Class<?>[] mirrorEventClasses = {
        DeserializationEvent.class,
        ProcessStartEvent.class,
        SecurityPropertyModificationEvent.class,
        SecurityProviderServiceEvent.class,
<<<<<<< HEAD
        SelectorSelectEvent.class,
=======
        SerializationMisdeclarationEvent.class,
>>>>>>> 36246c97
        SocketReadEvent.class,
        SocketWriteEvent.class,
        ThreadSleepEvent.class,
        TLSHandshakeEvent.class,
        VirtualThreadStartEvent.class,
        VirtualThreadEndEvent.class,
        VirtualThreadPinnedEvent.class,
        VirtualThreadSubmitFailedEvent.class,
        X509CertificateEvent.class,
        X509ValidationEvent.class,
        ErrorThrownEvent.class,
        ExceptionStatisticsEvent.class,
        ExceptionThrownEvent.class,
    };

    private static final Map<String, Class<? extends Event>> mirrorLookup = createLookup();

    public static Class<? extends Event> find(String name) {
        // When <clinit> of this class is executed it may lead
        // to a JVM up call and invocation of this method before
        // the mirrorLookup field has been set. This is fine,
        // mirrors should not be instrumented.
        if (mirrorLookup != null) {
            return mirrorLookup.get(name);
        }
        return null;
    }

    @SuppressWarnings("unchecked")
    private static Map<String, Class<? extends Event>> createLookup() {
        Map<String, Class<? extends Event>> mirrors = new HashMap<>();
        for (Class<?> eventClass : mirrorEventClasses) {
            MirrorEvent me = eventClass.getAnnotation(MirrorEvent.class);
            if (me == null) {
                throw new InternalError("Mirror class must have annotation " + MirrorEvent.class.getName());
            }
            String fullName = me.module() + ":" + me.className();
            mirrors.put(fullName, (Class<? extends Event>) eventClass);
        }
        return mirrors;
    }
}<|MERGE_RESOLUTION|>--- conflicted
+++ resolved
@@ -35,11 +35,8 @@
 import jdk.jfr.events.ProcessStartEvent;
 import jdk.jfr.events.SecurityPropertyModificationEvent;
 import jdk.jfr.events.SecurityProviderServiceEvent;
-<<<<<<< HEAD
 import jdk.jfr.events.SelectorSelectEvent;
-=======
 import jdk.jfr.events.SerializationMisdeclarationEvent;
->>>>>>> 36246c97
 import jdk.jfr.events.SocketReadEvent;
 import jdk.jfr.events.SocketWriteEvent;
 import jdk.jfr.events.TLSHandshakeEvent;
@@ -57,11 +54,8 @@
         ProcessStartEvent.class,
         SecurityPropertyModificationEvent.class,
         SecurityProviderServiceEvent.class,
-<<<<<<< HEAD
         SelectorSelectEvent.class,
-=======
         SerializationMisdeclarationEvent.class,
->>>>>>> 36246c97
         SocketReadEvent.class,
         SocketWriteEvent.class,
         ThreadSleepEvent.class,
