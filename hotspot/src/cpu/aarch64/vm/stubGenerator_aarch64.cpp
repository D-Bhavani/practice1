--- conflicted
+++ resolved
@@ -2319,11 +2319,7 @@
   //   c_rarg4   - input length
   //
   // Output:
-<<<<<<< HEAD
-  //   r0       - input length
-=======
-  //   x0        - input length
->>>>>>> 7ef8e195
+  //   r0        - input length
   //
   address generate_cipherBlockChaining_decryptAESCrypt() {
     assert(UseAES, "need AES instructions and misaligned SSE support");
